--- conflicted
+++ resolved
@@ -176,7 +176,6 @@
                 int index = OperationTypeFld.SelectedIndex;
                 HTTPOperation oldType = this._operation.OperationType;
                 HTTPOperation unknownType = new HTTPOperation();
-<<<<<<< HEAD
                 HTTPOperation newType = OperationTypeFld.Items[index] as HTTPOperation;
 
                 // If we attempt to 'Put' a Collection, we issue a warning since this should affect the entire collection,
@@ -190,38 +189,8 @@
                         this._hasType = this._operation.OperationType != unknownType;
                         if (this._hasType) this._dirty = true;
                         CheckOk();
-                    }
-                    else return;
-                }
-                else
-                {
-                    this._operation.OperationType = newType;
-                    this._hasType = this._operation.OperationType != unknownType;
-                    if (this._hasType) this._dirty = true;
-                    CheckOk();
-                }
-
-                // We're going to check whether we selected a 'POST' operation, in which case we need an alternative 'Ok' result code...
-                ContextSlt context = ContextSlt.GetContextSlt();
-                string newCode = this._operation.OperationType.TypeEnum == HTTPOperation.Type.Post ? context.GetConfigProperty(_AltSuccessCode) :
-                                                                                                     context.GetConfigProperty(_DefaultSuccessCode);
-                if (this._currentOkResult.ResultCode != newCode)
-                {
-                    ResponseCodeList.Items.RemoveByKey(this._currentOkResult.ResultCode);
-                    this._currentOkResult = this._operation.SwapOperationResult(this._currentOkResult.ResultCode, newCode);
-
-                    ListViewItem newItem = new ListViewItem(this._currentOkResult.ResultCode);
-                    newItem.Name = this._currentOkResult.ResultCode;
-                    newItem.SubItems.Add(this._currentOkResult.Description);
                     ResponseCodeList.Items.Add(newItem);
                 }
-=======
-                this._operation.OperationType = OperationTypeFld.Items[index] as HTTPOperation;
-                this._hasType = this._operation.OperationType != unknownType;
-                if (this._hasType) this._dirty = true;
-                CheckOk();
->>>>>>> 5513e797
-            }
 
             // Depending on the selected operation type, some parameters / settings should be enabled and/or disabled...
             switch (this._operation.OperationType.TypeEnum)
@@ -351,11 +320,11 @@
             if (ResponseCodeList.SelectedItems.Count > 0)
             {
                 ListViewItem key = ResponseCodeList.SelectedItems[0];
-                this._operation.DeleteOperationResult(key.Text);
-                ResponseCodeList.Items.Remove(key);
-                this._dirty = true;
-            }
-        }
+                    this._operation.DeleteOperationResult(key.Text);
+                    ResponseCodeList.Items.Remove(key);
+                    this._dirty = true;
+                }
+            }
 
         /// <summary>
         /// This event is raised when the user selects a predefined URL query parameter for edit. It facilitates changes of 
@@ -393,14 +362,14 @@
                 ContextSlt context = ContextSlt.GetContextSlt();
                 string originalKey = key.Text;
                 RESTOperationResultDescriptor result = this._operation.EditOperationResult(key.Text);
-                if (result != null)
-                {
-                    key.SubItems[0].Text = result.ResultCode;
-                    key.SubItems[1].Text = result.Description;
-                    this._dirty = true;
-                }
-            }
-        }
+                    if (result != null)
+                    {
+                        key.SubItems[0].Text = result.ResultCode;
+                        key.SubItems[1].Text = result.Description;
+                        this._dirty = true;
+                    }
+                }
+            }
 
         /// <summary>
         /// This event is raised when one of the operation indicators has changed state.
