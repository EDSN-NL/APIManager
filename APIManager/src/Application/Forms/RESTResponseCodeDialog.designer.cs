﻿using System.Windows.Forms;

namespace Plugin.Application.Forms
{
    partial class RESTResponseCodeDialog
    {
        /// <summary>
        /// Required designer variable.
        /// </summary>
        private System.ComponentModel.IContainer components = null;

        /// <summary>
        /// Clean up any resources being used.
        /// </summary>
        /// <param name="disposing">true if managed resources should be disposed; otherwise, false.</param>
        protected override void Dispose(bool disposing)
        {
            if (disposing && (components != null))
            {
                components.Dispose();
            }
            base.Dispose(disposing);
        }

        #region Windows Form Designer generated code

        /// <summary>
        /// Required method for Designer support - do not modify
        /// the contents of this method with the code editor.
        /// </summary>
        private void InitializeComponent()
        {
            System.ComponentModel.ComponentResourceManager resources = new System.ComponentModel.ComponentResourceManager(typeof(RESTResponseCodeDialog));
            this.Cancel = new System.Windows.Forms.Button();
            this.Ok = new System.Windows.Forms.Button();
            this.label1 = new System.Windows.Forms.Label();
            this.CategoryBox = new System.Windows.Forms.GroupBox();
            this.IsDefault = new System.Windows.Forms.RadioButton();
            this.IsServerError = new System.Windows.Forms.RadioButton();
            this.IsClientError = new System.Windows.Forms.RadioButton();
            this.IsRedirection = new System.Windows.Forms.RadioButton();
            this.IsSuccess = new System.Windows.Forms.RadioButton();
            this.IsInformational = new System.Windows.Forms.RadioButton();
            this.label3 = new System.Windows.Forms.Label();
            this.ResponseCode = new System.Windows.Forms.ComboBox();
            this.label4 = new System.Windows.Forms.Label();
            this.ResponseDescription = new System.Windows.Forms.TextBox();
<<<<<<< HEAD
            this.DefaultResponse = new System.Windows.Forms.CheckBox();
            this.CategoryBox.SuspendLayout();
=======
            this.PayloadTypeBox = new System.Windows.Forms.GroupBox();
            this.IsNone = new System.Windows.Forms.RadioButton();
            this.IsExternalLink = new System.Windows.Forms.RadioButton();
            this.IsDefaultResponseType = new System.Windows.Forms.RadioButton();
            this.IsCustomType = new System.Windows.Forms.RadioButton();
            this.IsDocument = new System.Windows.Forms.RadioButton();
            this.ResponsePayloadBox = new System.Windows.Forms.GroupBox();
            this.RspCardinalityGroup = new System.Windows.Forms.GroupBox();
            this.label7 = new System.Windows.Forms.Label();
            this.RspCardHi = new System.Windows.Forms.TextBox();
            this.RspCardLo = new System.Windows.Forms.TextBox();
            this.RemoveResponse = new System.Windows.Forms.Button();
            this.SelectResponse = new System.Windows.Forms.Button();
            this.ResponseTypeName = new System.Windows.Forms.TextBox();
            this.ExternalLinkBox = new System.Windows.Forms.GroupBox();
            this.ExternalLink = new System.Windows.Forms.TextBox();
            this.label2 = new System.Windows.Forms.Label();
            this.IsRange = new System.Windows.Forms.CheckBox();
            this.CategoryBox.SuspendLayout();
            this.PayloadTypeBox.SuspendLayout();
            this.ResponsePayloadBox.SuspendLayout();
            this.RspCardinalityGroup.SuspendLayout();
            this.ExternalLinkBox.SuspendLayout();
>>>>>>> 5513e797
            this.SuspendLayout();
            // 
            // Cancel
            // 
            this.Cancel.DialogResult = System.Windows.Forms.DialogResult.Cancel;
<<<<<<< HEAD
            this.Cancel.Location = new System.Drawing.Point(292, 120);
=======
            this.Cancel.Location = new System.Drawing.Point(304, 346);
>>>>>>> 5513e797
            this.Cancel.Name = "Cancel";
            this.Cancel.Size = new System.Drawing.Size(75, 31);
            this.Cancel.TabIndex = 6;
            this.Cancel.Text = "Cancel";
            this.Cancel.UseVisualStyleBackColor = true;
            // 
            // Ok
            // 
            this.Ok.DialogResult = System.Windows.Forms.DialogResult.OK;
<<<<<<< HEAD
            this.Ok.Location = new System.Drawing.Point(211, 120);
=======
            this.Ok.Location = new System.Drawing.Point(223, 346);
>>>>>>> 5513e797
            this.Ok.Name = "Ok";
            this.Ok.Size = new System.Drawing.Size(75, 31);
            this.Ok.TabIndex = 7;
            this.Ok.Text = "Ok";
            this.Ok.UseVisualStyleBackColor = true;
            // 
            // label1
            // 
            this.label1.AutoSize = true;
            this.label1.Font = new System.Drawing.Font("Microsoft Sans Serif", 9.75F);
            this.label1.Location = new System.Drawing.Point(13, 52);
            this.label1.Name = "label1";
            this.label1.Size = new System.Drawing.Size(0, 16);
            this.label1.TabIndex = 0;
            // 
            // CategoryBox
            // 
            this.CategoryBox.Controls.Add(this.IsDefault);
            this.CategoryBox.Controls.Add(this.IsServerError);
            this.CategoryBox.Controls.Add(this.IsClientError);
            this.CategoryBox.Controls.Add(this.IsRedirection);
            this.CategoryBox.Controls.Add(this.IsSuccess);
            this.CategoryBox.Controls.Add(this.IsInformational);
            this.CategoryBox.Location = new System.Drawing.Point(12, 12);
            this.CategoryBox.Name = "CategoryBox";
            this.CategoryBox.Size = new System.Drawing.Size(90, 166);
            this.CategoryBox.TabIndex = 1;
            this.CategoryBox.TabStop = false;
            this.CategoryBox.Text = "Category";
            // 
            // IsDefault
            // 
            this.IsDefault.AutoSize = true;
            this.IsDefault.Location = new System.Drawing.Point(6, 134);
            this.IsDefault.Name = "IsDefault";
            this.IsDefault.Size = new System.Drawing.Size(59, 17);
            this.IsDefault.TabIndex = 6;
            this.IsDefault.TabStop = true;
            this.IsDefault.Tag = "Default";
            this.IsDefault.Text = "Default";
            this.IsDefault.UseVisualStyleBackColor = true;
            this.IsDefault.CheckedChanged += new System.EventHandler(this.Category_CheckedChanged);
            // 
            // IsServerError
            // 
            this.IsServerError.AutoSize = true;
            this.IsServerError.Location = new System.Drawing.Point(6, 111);
            this.IsServerError.Name = "IsServerError";
            this.IsServerError.Size = new System.Drawing.Size(80, 17);
            this.IsServerError.TabIndex = 5;
            this.IsServerError.TabStop = true;
            this.IsServerError.Tag = "ServerError";
            this.IsServerError.Text = "Server error";
            this.IsServerError.UseVisualStyleBackColor = true;
            this.IsServerError.CheckedChanged += new System.EventHandler(this.Category_CheckedChanged);
            // 
            // IsClientError
            // 
            this.IsClientError.AutoSize = true;
            this.IsClientError.Location = new System.Drawing.Point(6, 88);
            this.IsClientError.Name = "IsClientError";
            this.IsClientError.Size = new System.Drawing.Size(75, 17);
            this.IsClientError.TabIndex = 4;
            this.IsClientError.TabStop = true;
            this.IsClientError.Tag = "ClientError";
            this.IsClientError.Text = "Client error";
            this.IsClientError.UseVisualStyleBackColor = true;
            this.IsClientError.CheckedChanged += new System.EventHandler(this.Category_CheckedChanged);
            // 
            // IsRedirection
            // 
            this.IsRedirection.AutoSize = true;
            this.IsRedirection.Location = new System.Drawing.Point(6, 65);
            this.IsRedirection.Name = "IsRedirection";
            this.IsRedirection.Size = new System.Drawing.Size(79, 17);
            this.IsRedirection.TabIndex = 3;
            this.IsRedirection.TabStop = true;
            this.IsRedirection.Tag = "Redirection";
            this.IsRedirection.Text = "Redirection";
            this.IsRedirection.UseVisualStyleBackColor = true;
            this.IsRedirection.CheckedChanged += new System.EventHandler(this.Category_CheckedChanged);
            // 
            // IsSuccess
            // 
            this.IsSuccess.AutoSize = true;
            this.IsSuccess.Location = new System.Drawing.Point(6, 42);
            this.IsSuccess.Name = "IsSuccess";
            this.IsSuccess.Size = new System.Drawing.Size(66, 17);
            this.IsSuccess.TabIndex = 2;
            this.IsSuccess.TabStop = true;
            this.IsSuccess.Tag = "Success";
            this.IsSuccess.Text = "Success";
            this.IsSuccess.UseVisualStyleBackColor = true;
            this.IsSuccess.CheckedChanged += new System.EventHandler(this.Category_CheckedChanged);
            // 
            // IsInformational
            // 
            this.IsInformational.AutoSize = true;
            this.IsInformational.Location = new System.Drawing.Point(6, 19);
            this.IsInformational.Name = "IsInformational";
            this.IsInformational.Size = new System.Drawing.Size(46, 17);
            this.IsInformational.TabIndex = 1;
            this.IsInformational.TabStop = true;
            this.IsInformational.Tag = "Informational";
            this.IsInformational.Text = "Info.";
            this.IsInformational.UseVisualStyleBackColor = true;
            this.IsInformational.CheckedChanged += new System.EventHandler(this.Category_CheckedChanged);
            // 
            // label3
            // 
            this.label3.AutoSize = true;
<<<<<<< HEAD
            this.label3.Location = new System.Drawing.Point(145, 15);
            this.label3.Name = "label3";
            this.label3.Size = new System.Drawing.Size(35, 13);
            this.label3.TabIndex = 0;
            this.label3.Text = "Code:";
=======
            this.label3.Location = new System.Drawing.Point(12, 245);
            this.label3.Name = "label3";
            this.label3.Size = new System.Drawing.Size(66, 13);
            this.label3.TabIndex = 0;
            this.label3.Text = "HTTP code:";
>>>>>>> 5513e797
            // 
            // ResponseCode
            // 
            this.ResponseCode.FormattingEnabled = true;
<<<<<<< HEAD
            this.ResponseCode.Location = new System.Drawing.Point(186, 12);
            this.ResponseCode.Name = "ResponseCode";
            this.ResponseCode.Size = new System.Drawing.Size(181, 21);
            this.ResponseCode.TabIndex = 2;
=======
            this.ResponseCode.Location = new System.Drawing.Point(84, 240);
            this.ResponseCode.Name = "ResponseCode";
            this.ResponseCode.Size = new System.Drawing.Size(180, 21);
            this.ResponseCode.TabIndex = 4;
>>>>>>> 5513e797
            this.ResponseCode.SelectedIndexChanged += new System.EventHandler(this.ResponseCode_SelectedIndexChanged);
            // 
            // label4
            // 
            this.label4.AutoSize = true;
<<<<<<< HEAD
            this.label4.Location = new System.Drawing.Point(117, 45);
=======
            this.label4.Location = new System.Drawing.Point(15, 272);
>>>>>>> 5513e797
            this.label4.Name = "label4";
            this.label4.Size = new System.Drawing.Size(63, 13);
            this.label4.TabIndex = 0;
            this.label4.Text = "Description:";
            // 
            // ResponseDescription
            // 
<<<<<<< HEAD
            this.ResponseDescription.Location = new System.Drawing.Point(186, 42);
            this.ResponseDescription.Name = "ResponseDescription";
            this.ResponseDescription.Size = new System.Drawing.Size(181, 20);
            this.ResponseDescription.TabIndex = 3;
            this.ResponseDescription.Leave += new System.EventHandler(this.DescriptionNameFld_Leave);
            // 
            // DefaultResponse
            // 
            this.DefaultResponse.AutoSize = true;
            this.DefaultResponse.Location = new System.Drawing.Point(186, 77);
            this.DefaultResponse.Name = "DefaultResponse";
            this.DefaultResponse.Size = new System.Drawing.Size(147, 17);
            this.DefaultResponse.TabIndex = 7;
            this.DefaultResponse.Text = "Default response override";
            this.DefaultResponse.UseVisualStyleBackColor = true;
            this.DefaultResponse.CheckedChanged += new System.EventHandler(this.DefaultResponse_CheckedChanged);
=======
            this.ResponseDescription.Location = new System.Drawing.Point(84, 269);
            this.ResponseDescription.Multiline = true;
            this.ResponseDescription.Name = "ResponseDescription";
            this.ResponseDescription.Size = new System.Drawing.Size(295, 71);
            this.ResponseDescription.TabIndex = 5;
            this.ResponseDescription.Leave += new System.EventHandler(this.DescriptionNameFld_Leave);
            // 
            // PayloadTypeBox
            // 
            this.PayloadTypeBox.Controls.Add(this.IsNone);
            this.PayloadTypeBox.Controls.Add(this.IsExternalLink);
            this.PayloadTypeBox.Controls.Add(this.IsDefaultResponseType);
            this.PayloadTypeBox.Controls.Add(this.IsCustomType);
            this.PayloadTypeBox.Controls.Add(this.IsDocument);
            this.PayloadTypeBox.Location = new System.Drawing.Point(108, 12);
            this.PayloadTypeBox.Name = "PayloadTypeBox";
            this.PayloadTypeBox.Size = new System.Drawing.Size(284, 92);
            this.PayloadTypeBox.TabIndex = 2;
            this.PayloadTypeBox.TabStop = false;
            this.PayloadTypeBox.Text = "Response payload type";
            // 
            // IsNone
            // 
            this.IsNone.AutoSize = true;
            this.IsNone.Location = new System.Drawing.Point(8, 65);
            this.IsNone.Name = "IsNone";
            this.IsNone.Size = new System.Drawing.Size(51, 17);
            this.IsNone.TabIndex = 5;
            this.IsNone.TabStop = true;
            this.IsNone.Tag = "None";
            this.IsNone.Text = "None";
            this.IsNone.UseVisualStyleBackColor = true;
            this.IsNone.CheckedChanged += new System.EventHandler(this.PayloadType_CheckedChanged);
            // 
            // IsExternalLink
            // 
            this.IsExternalLink.AutoSize = true;
            this.IsExternalLink.Location = new System.Drawing.Point(8, 42);
            this.IsExternalLink.Name = "IsExternalLink";
            this.IsExternalLink.Size = new System.Drawing.Size(82, 17);
            this.IsExternalLink.TabIndex = 3;
            this.IsExternalLink.TabStop = true;
            this.IsExternalLink.Tag = "Link";
            this.IsExternalLink.Text = "External link";
            this.IsExternalLink.UseVisualStyleBackColor = true;
            this.IsExternalLink.CheckedChanged += new System.EventHandler(this.PayloadType_CheckedChanged);
            // 
            // IsDefaultResponseType
            // 
            this.IsDefaultResponseType.AutoSize = true;
            this.IsDefaultResponseType.Location = new System.Drawing.Point(122, 42);
            this.IsDefaultResponseType.Name = "IsDefaultResponseType";
            this.IsDefaultResponseType.Size = new System.Drawing.Size(128, 17);
            this.IsDefaultResponseType.TabIndex = 4;
            this.IsDefaultResponseType.TabStop = true;
            this.IsDefaultResponseType.Tag = "DefaultResponse";
            this.IsDefaultResponseType.Text = "Default response type";
            this.IsDefaultResponseType.UseVisualStyleBackColor = true;
            this.IsDefaultResponseType.CheckedChanged += new System.EventHandler(this.PayloadType_CheckedChanged);
            // 
            // IsCustomType
            // 
            this.IsCustomType.AutoSize = true;
            this.IsCustomType.Location = new System.Drawing.Point(122, 19);
            this.IsCustomType.Name = "IsCustomType";
            this.IsCustomType.Size = new System.Drawing.Size(129, 17);
            this.IsCustomType.TabIndex = 2;
            this.IsCustomType.TabStop = true;
            this.IsCustomType.Tag = "CustomResponse";
            this.IsCustomType.Text = "Custom response type";
            this.IsCustomType.UseVisualStyleBackColor = true;
            this.IsCustomType.CheckedChanged += new System.EventHandler(this.PayloadType_CheckedChanged);
            // 
            // IsDocument
            // 
            this.IsDocument.AutoSize = true;
            this.IsDocument.Location = new System.Drawing.Point(8, 19);
            this.IsDocument.Name = "IsDocument";
            this.IsDocument.Size = new System.Drawing.Size(74, 17);
            this.IsDocument.TabIndex = 1;
            this.IsDocument.TabStop = true;
            this.IsDocument.Tag = "Document";
            this.IsDocument.Text = "Document";
            this.IsDocument.UseVisualStyleBackColor = true;
            this.IsDocument.CheckedChanged += new System.EventHandler(this.PayloadType_CheckedChanged);
            // 
            // ResponsePayloadBox
            // 
            this.ResponsePayloadBox.Controls.Add(this.RspCardinalityGroup);
            this.ResponsePayloadBox.Controls.Add(this.RemoveResponse);
            this.ResponsePayloadBox.Controls.Add(this.SelectResponse);
            this.ResponsePayloadBox.Controls.Add(this.ResponseTypeName);
            this.ResponsePayloadBox.Location = new System.Drawing.Point(108, 110);
            this.ResponsePayloadBox.Name = "ResponsePayloadBox";
            this.ResponsePayloadBox.Size = new System.Drawing.Size(284, 68);
            this.ResponsePayloadBox.TabIndex = 8;
            this.ResponsePayloadBox.TabStop = false;
            this.ResponsePayloadBox.Text = "Document / Custom response type";
            // 
            // RspCardinalityGroup
            // 
            this.RspCardinalityGroup.Controls.Add(this.label7);
            this.RspCardinalityGroup.Controls.Add(this.RspCardHi);
            this.RspCardinalityGroup.Controls.Add(this.RspCardLo);
            this.RspCardinalityGroup.Location = new System.Drawing.Point(206, 12);
            this.RspCardinalityGroup.Name = "RspCardinalityGroup";
            this.RspCardinalityGroup.Size = new System.Drawing.Size(70, 47);
            this.RspCardinalityGroup.TabIndex = 6;
            this.RspCardinalityGroup.TabStop = false;
            this.RspCardinalityGroup.Text = "Cardinality";
            // 
            // label7
            // 
            this.label7.AutoSize = true;
            this.label7.Font = new System.Drawing.Font("Microsoft Sans Serif", 12F, System.Drawing.FontStyle.Regular, System.Drawing.GraphicsUnit.Point, ((byte)(0)));
            this.label7.Location = new System.Drawing.Point(25, 13);
            this.label7.Name = "label7";
            this.label7.Size = new System.Drawing.Size(21, 20);
            this.label7.TabIndex = 0;
            this.label7.Text = "...";
            // 
            // RspCardHi
            // 
            this.RspCardHi.Location = new System.Drawing.Point(45, 19);
            this.RspCardHi.Name = "RspCardHi";
            this.RspCardHi.Size = new System.Drawing.Size(20, 20);
            this.RspCardHi.TabIndex = 2;
            this.RspCardHi.Leave += new System.EventHandler(this.RspCardinality_Leave);
            // 
            // RspCardLo
            // 
            this.RspCardLo.Location = new System.Drawing.Point(6, 19);
            this.RspCardLo.Name = "RspCardLo";
            this.RspCardLo.Size = new System.Drawing.Size(20, 20);
            this.RspCardLo.TabIndex = 1;
            this.RspCardLo.Leave += new System.EventHandler(this.RspCardinality_Leave);
            // 
            // RemoveResponse
            // 
            this.RemoveResponse.Image = ((System.Drawing.Image)(resources.GetObject("RemoveResponse.Image")));
            this.RemoveResponse.Location = new System.Drawing.Point(39, 27);
            this.RemoveResponse.Name = "RemoveResponse";
            this.RemoveResponse.Size = new System.Drawing.Size(25, 25);
            this.RemoveResponse.TabIndex = 2;
            this.RemoveResponse.UseVisualStyleBackColor = true;
            this.RemoveResponse.Click += new System.EventHandler(this.RemoveResponse_Click);
            // 
            // SelectResponse
            // 
            this.SelectResponse.Image = ((System.Drawing.Image)(resources.GetObject("SelectResponse.Image")));
            this.SelectResponse.Location = new System.Drawing.Point(8, 27);
            this.SelectResponse.Name = "SelectResponse";
            this.SelectResponse.Size = new System.Drawing.Size(25, 25);
            this.SelectResponse.TabIndex = 1;
            this.SelectResponse.UseVisualStyleBackColor = true;
            this.SelectResponse.Click += new System.EventHandler(this.SelectResponse_Click);
            // 
            // ResponseTypeName
            // 
            this.ResponseTypeName.Location = new System.Drawing.Point(70, 30);
            this.ResponseTypeName.Name = "ResponseTypeName";
            this.ResponseTypeName.ReadOnly = true;
            this.ResponseTypeName.Size = new System.Drawing.Size(130, 20);
            this.ResponseTypeName.TabIndex = 0;
            // 
            // ExternalLinkBox
            // 
            this.ExternalLinkBox.Controls.Add(this.ExternalLink);
            this.ExternalLinkBox.Controls.Add(this.label2);
            this.ExternalLinkBox.Location = new System.Drawing.Point(12, 184);
            this.ExternalLinkBox.Name = "ExternalLinkBox";
            this.ExternalLinkBox.Size = new System.Drawing.Size(380, 52);
            this.ExternalLinkBox.TabIndex = 9;
            this.ExternalLinkBox.TabStop = false;
            this.ExternalLinkBox.Text = "External link";
            // 
            // ExternalLink
            // 
            this.ExternalLink.Location = new System.Drawing.Point(42, 22);
            this.ExternalLink.Name = "ExternalLink";
            this.ExternalLink.Size = new System.Drawing.Size(325, 20);
            this.ExternalLink.TabIndex = 1;
            this.ExternalLink.Leave += new System.EventHandler(this.ExternalLink_Leave);
            // 
            // label2
            // 
            this.label2.AutoSize = true;
            this.label2.Location = new System.Drawing.Point(6, 25);
            this.label2.Name = "label2";
            this.label2.Size = new System.Drawing.Size(30, 13);
            this.label2.TabIndex = 0;
            this.label2.Text = "Link:";
            // 
            // IsRange
            // 
            this.IsRange.AutoSize = true;
            this.IsRange.Location = new System.Drawing.Point(270, 244);
            this.IsRange.Name = "IsRange";
            this.IsRange.Size = new System.Drawing.Size(122, 17);
            this.IsRange.TabIndex = 10;
            this.IsRange.Text = "Enforce range (nXX)";
            this.IsRange.UseVisualStyleBackColor = true;
            this.IsRange.CheckedChanged += new System.EventHandler(this.IsRange_CheckedChanged);
>>>>>>> 5513e797
            // 
            // RESTResponseCodeDialog
            // 
            this.AcceptButton = this.Ok;
            this.AutoScaleDimensions = new System.Drawing.SizeF(96F, 96F);
            this.AutoScaleMode = System.Windows.Forms.AutoScaleMode.Dpi;
            this.CancelButton = this.Cancel;
<<<<<<< HEAD
            this.ClientSize = new System.Drawing.Size(377, 161);
            this.Controls.Add(this.DefaultResponse);
=======
            this.ClientSize = new System.Drawing.Size(405, 389);
            this.Controls.Add(this.IsRange);
            this.Controls.Add(this.ExternalLinkBox);
            this.Controls.Add(this.ResponsePayloadBox);
            this.Controls.Add(this.PayloadTypeBox);
>>>>>>> 5513e797
            this.Controls.Add(this.ResponseDescription);
            this.Controls.Add(this.label4);
            this.Controls.Add(this.ResponseCode);
            this.Controls.Add(this.label3);
            this.Controls.Add(this.CategoryBox);
            this.Controls.Add(this.label1);
            this.Controls.Add(this.Ok);
            this.Controls.Add(this.Cancel);
            this.FormBorderStyle = System.Windows.Forms.FormBorderStyle.FixedDialog;
            this.MaximizeBox = false;
            this.MinimizeBox = false;
            this.Name = "RESTResponseCodeDialog";
            this.StartPosition = System.Windows.Forms.FormStartPosition.CenterParent;
            this.Text = "Operation Result";
            this.CategoryBox.ResumeLayout(false);
            this.CategoryBox.PerformLayout();
<<<<<<< HEAD
=======
            this.PayloadTypeBox.ResumeLayout(false);
            this.PayloadTypeBox.PerformLayout();
            this.ResponsePayloadBox.ResumeLayout(false);
            this.ResponsePayloadBox.PerformLayout();
            this.RspCardinalityGroup.ResumeLayout(false);
            this.RspCardinalityGroup.PerformLayout();
            this.ExternalLinkBox.ResumeLayout(false);
            this.ExternalLinkBox.PerformLayout();
>>>>>>> 5513e797
            this.ResumeLayout(false);
            this.PerformLayout();

        }

        #endregion

        private System.Windows.Forms.Button Cancel;
        private System.Windows.Forms.Button Ok;
        private Label label1;
        private GroupBox CategoryBox;
        private RadioButton IsServerError;
        private RadioButton IsClientError;
        private RadioButton IsRedirection;
        private RadioButton IsSuccess;
        private RadioButton IsInformational;
        private Label label3;
        private ComboBox ResponseCode;
        private Label label4;
        private TextBox ResponseDescription;
<<<<<<< HEAD
        private CheckBox DefaultResponse;
=======
        private GroupBox PayloadTypeBox;
        private RadioButton IsNone;
        private RadioButton IsExternalLink;
        private RadioButton IsDefaultResponseType;
        private RadioButton IsCustomType;
        private RadioButton IsDocument;
        private GroupBox ResponsePayloadBox;
        private GroupBox RspCardinalityGroup;
        private Label label7;
        private TextBox RspCardHi;
        private TextBox RspCardLo;
        private Button RemoveResponse;
        private Button SelectResponse;
        private TextBox ResponseTypeName;
        private GroupBox ExternalLinkBox;
        private TextBox ExternalLink;
        private Label label2;
        private RadioButton IsDefault;
        private CheckBox IsRange;
>>>>>>> 5513e797
    }
}<|MERGE_RESOLUTION|>--- conflicted
+++ resolved
@@ -45,10 +45,6 @@
             this.ResponseCode = new System.Windows.Forms.ComboBox();
             this.label4 = new System.Windows.Forms.Label();
             this.ResponseDescription = new System.Windows.Forms.TextBox();
-<<<<<<< HEAD
-            this.DefaultResponse = new System.Windows.Forms.CheckBox();
-            this.CategoryBox.SuspendLayout();
-=======
             this.PayloadTypeBox = new System.Windows.Forms.GroupBox();
             this.IsNone = new System.Windows.Forms.RadioButton();
             this.IsExternalLink = new System.Windows.Forms.RadioButton();
@@ -72,17 +68,12 @@
             this.ResponsePayloadBox.SuspendLayout();
             this.RspCardinalityGroup.SuspendLayout();
             this.ExternalLinkBox.SuspendLayout();
->>>>>>> 5513e797
             this.SuspendLayout();
             // 
             // Cancel
             // 
             this.Cancel.DialogResult = System.Windows.Forms.DialogResult.Cancel;
-<<<<<<< HEAD
-            this.Cancel.Location = new System.Drawing.Point(292, 120);
-=======
             this.Cancel.Location = new System.Drawing.Point(304, 346);
->>>>>>> 5513e797
             this.Cancel.Name = "Cancel";
             this.Cancel.Size = new System.Drawing.Size(75, 31);
             this.Cancel.TabIndex = 6;
@@ -92,11 +83,7 @@
             // Ok
             // 
             this.Ok.DialogResult = System.Windows.Forms.DialogResult.OK;
-<<<<<<< HEAD
-            this.Ok.Location = new System.Drawing.Point(211, 120);
-=======
             this.Ok.Location = new System.Drawing.Point(223, 346);
->>>>>>> 5513e797
             this.Ok.Name = "Ok";
             this.Ok.Size = new System.Drawing.Size(75, 31);
             this.Ok.TabIndex = 7;
@@ -208,44 +195,25 @@
             // label3
             // 
             this.label3.AutoSize = true;
-<<<<<<< HEAD
-            this.label3.Location = new System.Drawing.Point(145, 15);
-            this.label3.Name = "label3";
-            this.label3.Size = new System.Drawing.Size(35, 13);
-            this.label3.TabIndex = 0;
-            this.label3.Text = "Code:";
-=======
             this.label3.Location = new System.Drawing.Point(12, 245);
             this.label3.Name = "label3";
             this.label3.Size = new System.Drawing.Size(66, 13);
             this.label3.TabIndex = 0;
             this.label3.Text = "HTTP code:";
->>>>>>> 5513e797
             // 
             // ResponseCode
             // 
             this.ResponseCode.FormattingEnabled = true;
-<<<<<<< HEAD
-            this.ResponseCode.Location = new System.Drawing.Point(186, 12);
-            this.ResponseCode.Name = "ResponseCode";
-            this.ResponseCode.Size = new System.Drawing.Size(181, 21);
-            this.ResponseCode.TabIndex = 2;
-=======
             this.ResponseCode.Location = new System.Drawing.Point(84, 240);
             this.ResponseCode.Name = "ResponseCode";
             this.ResponseCode.Size = new System.Drawing.Size(180, 21);
             this.ResponseCode.TabIndex = 4;
->>>>>>> 5513e797
             this.ResponseCode.SelectedIndexChanged += new System.EventHandler(this.ResponseCode_SelectedIndexChanged);
             // 
             // label4
             // 
             this.label4.AutoSize = true;
-<<<<<<< HEAD
-            this.label4.Location = new System.Drawing.Point(117, 45);
-=======
             this.label4.Location = new System.Drawing.Point(15, 272);
->>>>>>> 5513e797
             this.label4.Name = "label4";
             this.label4.Size = new System.Drawing.Size(63, 13);
             this.label4.TabIndex = 0;
@@ -253,24 +221,6 @@
             // 
             // ResponseDescription
             // 
-<<<<<<< HEAD
-            this.ResponseDescription.Location = new System.Drawing.Point(186, 42);
-            this.ResponseDescription.Name = "ResponseDescription";
-            this.ResponseDescription.Size = new System.Drawing.Size(181, 20);
-            this.ResponseDescription.TabIndex = 3;
-            this.ResponseDescription.Leave += new System.EventHandler(this.DescriptionNameFld_Leave);
-            // 
-            // DefaultResponse
-            // 
-            this.DefaultResponse.AutoSize = true;
-            this.DefaultResponse.Location = new System.Drawing.Point(186, 77);
-            this.DefaultResponse.Name = "DefaultResponse";
-            this.DefaultResponse.Size = new System.Drawing.Size(147, 17);
-            this.DefaultResponse.TabIndex = 7;
-            this.DefaultResponse.Text = "Default response override";
-            this.DefaultResponse.UseVisualStyleBackColor = true;
-            this.DefaultResponse.CheckedChanged += new System.EventHandler(this.DefaultResponse_CheckedChanged);
-=======
             this.ResponseDescription.Location = new System.Drawing.Point(84, 269);
             this.ResponseDescription.Multiline = true;
             this.ResponseDescription.Name = "ResponseDescription";
@@ -474,7 +424,6 @@
             this.IsRange.Text = "Enforce range (nXX)";
             this.IsRange.UseVisualStyleBackColor = true;
             this.IsRange.CheckedChanged += new System.EventHandler(this.IsRange_CheckedChanged);
->>>>>>> 5513e797
             // 
             // RESTResponseCodeDialog
             // 
@@ -482,16 +431,11 @@
             this.AutoScaleDimensions = new System.Drawing.SizeF(96F, 96F);
             this.AutoScaleMode = System.Windows.Forms.AutoScaleMode.Dpi;
             this.CancelButton = this.Cancel;
-<<<<<<< HEAD
-            this.ClientSize = new System.Drawing.Size(377, 161);
-            this.Controls.Add(this.DefaultResponse);
-=======
             this.ClientSize = new System.Drawing.Size(405, 389);
             this.Controls.Add(this.IsRange);
             this.Controls.Add(this.ExternalLinkBox);
             this.Controls.Add(this.ResponsePayloadBox);
             this.Controls.Add(this.PayloadTypeBox);
->>>>>>> 5513e797
             this.Controls.Add(this.ResponseDescription);
             this.Controls.Add(this.label4);
             this.Controls.Add(this.ResponseCode);
@@ -508,8 +452,6 @@
             this.Text = "Operation Result";
             this.CategoryBox.ResumeLayout(false);
             this.CategoryBox.PerformLayout();
-<<<<<<< HEAD
-=======
             this.PayloadTypeBox.ResumeLayout(false);
             this.PayloadTypeBox.PerformLayout();
             this.ResponsePayloadBox.ResumeLayout(false);
@@ -518,7 +460,6 @@
             this.RspCardinalityGroup.PerformLayout();
             this.ExternalLinkBox.ResumeLayout(false);
             this.ExternalLinkBox.PerformLayout();
->>>>>>> 5513e797
             this.ResumeLayout(false);
             this.PerformLayout();
 
@@ -539,9 +480,6 @@
         private ComboBox ResponseCode;
         private Label label4;
         private TextBox ResponseDescription;
-<<<<<<< HEAD
-        private CheckBox DefaultResponse;
-=======
         private GroupBox PayloadTypeBox;
         private RadioButton IsNone;
         private RadioButton IsExternalLink;
@@ -561,6 +499,5 @@
         private Label label2;
         private RadioButton IsDefault;
         private CheckBox IsRange;
->>>>>>> 5513e797
     }
 }